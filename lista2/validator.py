#!/usr/bin/env python
# -*- coding: UTF-8 -*-
'''
Prosta sprawdzarka. Przykłady użycia:

1. Uruchomienie wszystkich testów dla danego zadania:
  `python validator.py zad1 python rozwiazanie.py`

2. Uruchomienie wybranych testów
  `python validator.py --cases 1,3-5 zad1 a.out`

3. Urochomienie na innych testach
  `python validator.py --testset large_tests.yaml zad1 python rozwiazanie.py`

4. Wypisanie przykładowego wejścia/wyjścia:
  `python validator.py --show_example zad1`

5. Wypisanie informacji o rozwiązaniu:
  `python validator.py --verbose zad1 python rozwiazanie.py`

6. Wymuszenie użycia STDIN/STDOUT do komunikacji:
  `python validator.py --stdio zad1 python rozwiazanie.py`

'''

from __future__ import absolute_import
from __future__ import print_function
from __future__ import unicode_literals

import argparse
import os
import signal
import subprocess
import sys
import threading
import time
<<<<<<< HEAD

import numpy as np

import yaml
=======
>>>>>>> 41db3e20

VERBOSE = False

# Tests embedded into the validator.
DEFAULT_TESTSET_YAML = (
    u'''
zad1:
  defaults:
    timeout: 60 # second
    input_file: zad_input.txt
    output_file: zad_output.txt
  validator: perlines_validator
  cases:
    - inp: |
        5 5
        5
        1 1 1
        3
        2 2
        5
        2 2
        1 3
        3 1
        1 3
        2 2
      out: |
        #####
        #.#.#
        .###.
        ##.##
        #####
    - inp: |
        9 9
        1 1 1
        5 1
        1 1 1 1
        5 1
        6 1
        7
        6
        1 3
        2 4
        4
        1 2 1
        8
        1 4
        7 1
        5
        5
        4
        6
      out: |
        #...#...#
        #####...#
        #.#.#...#
        #####...#
        .######.#
        ..#######
        ..######.
        ..#..###.
        .##.####.
    - inp: |
        6 10
        3
        1 1
        4
        1 3
        6
        6
        1
        3
        1 1
        5
        2
        3
        3
        3
        2
        1
      out: |
        .###......
        .#.#......
        ####......
        ...#.###..
        ...######.
        ....######
    - inp: |
        10 10
        3
        3
        1
        3
        6
        3
        3
        3 3
        2 2
        2 1
        1
        1 2
        1 2
        1 1
        2 5
        7
        2 5
        1
        2
        2
      out: |
        ....###...
        ....###...
        .....#....
        ....###...
        .######...
        ....###...
        ....###...
        ..###.###.
        .##.....##
        ##.......#
    - inp: |
        10 10
        4
        6
        3 4
        4 5
        4 5
        5 4
        5 2
        6
        6
        2 2
        3
        5
        9
        10
        2 4
        5 3
        6 3
        9
        5
        3
      out: |
        ...####...
        ..######..
        .###.####.
        ####.#####
        ####.#####
        #####.####
        .#####.##.
        ..######..
        ..######..
        ..##..##..
    - inp: |
        10 10
        3 3
        2 4 2
        1 2 1
        1 1
        2 2
        3 3
        3 3
        6
        4
        2
        5
        2 3
        1 3
        2 3
        2 3
        2 3
        2 3
        1 3
        2 3
        5
      out: |
        .###..###.
        ##.####.##
        #...##...#
        #........#
        ##......##
        ###....###
        .###..###.
        ..######..
        ...####...
        ....##....
    - inp: |
        14 10
        4
        1 1
        2
        1 2 1
        10
        1 2 1
        2
        2
        2
        2 2 2
        2 2 2
        8
        6
        2
        1 2
        3 3
        1 2
        2 1 2
        1 12
        1 12
        2 1 2
        1 2
        3 3
        1 2
      out: |
        ...####...
        ...#..#...
        ....##....
        .#..##..#.
        ##########
        .#..##..#.
        ....##....
        ....##....
        ....##....
        ##..##..##
        ##..##..##
        .########.
        ..######..
        ....##....
    - inp: |
        10 15
        4
        1 1 6
        1 1 6
        1 1 6
        4 9
        1 1
        1 1
        2 7 2
        1 1 1 1
        2 2
        4
        1 2
        1 1
        5 1
        1 2
        1 1
        5 1
        1 1
        4 1
        4 1
        4 2
        4 1
        4 1
        4 2
        4
      out: |
        ...####........
        ...#..#.######.
        ...#..#.######.
        ...#..#.######.
        ####..#########
        #.............#
        #.............#
        ##..#######..##
        .#..#.....#..#.
        ..##.......##..
    - inp: |
        15 15
        5
        9
        5 5
        13
        3 5 3
        15
        1 5 5 1
        15
        2 2
        2 2
        1 1
        1 1
        1 1
        2 2
        5
        3
        3 1
        6
        7
        3 3 5
        10 2
        9 1
        2 3 1 1
        9 1
        10 2
        3 3 5
        7
        6
        3 1
        3
      out: |
        .....#####.....
        ...#########...
        ..#####.#####..
        .#############.
        .###.#####.###.
        ###############
        #.#####.#####.#
        ###############
        .....##.##.....
        ....##...##....
        ....#.....#....
        ....#.....#....
        ....#.....#....
        ....##...##....
        .....#####.....
    - inp: |
        15 15
        5
        2 2
        1 1
        1 1
        4 4
        2 2 1 2
        1 3 1
        1 1 1 1
        2 7 2
        4 1 5
        2 1 1
        1 1 2
        1 1 1
        2 5 2
        3 4
        4
        2 2
        1 5
        1 2 2
        5 2 1
        2 1 1 2
        1 3 1
        1 1 6
        1 3 1
        2 1 2 2
        4 2 1
        1 1 1
        1 3 2
        2 2 3
        4
      out: |
        .....#####.....
        ....##...##....
        ....#.....#....
        ....#.....#....
        .####.....####.
        ##..##...#...##
        #.....###.....#
        #.....#.#.....#
        ##..#######..##
        .####..#.#####.
        ..##...#....#..
        ..#....#....##.
        ..#....#.....#.
        ..##.#####..##.
        ...###...####..
    - inp: |
        15 15
        4
        2 2
        2 2
        2 4 2
        2 1 1 2
        2 4 2
        1 2
        4 4 4
        1 1 1 1 1 1
        4 1 1 4
        1 1 1
        1 1 3
        10
        2 1
        4 1
        5 1
        2 1 1 1
        2 1 1 2
        2 3 3
        2 1
        2 3 6
        1 1 1 1 1
        1 1 1 1 1
        2 3 6
        2 1
        2 3 1
        2 1 1 1
        2 1 1 4
        7
        1 1
      out: |
        .....####......
        ....##..##.....
        ...##....##....
        ..##.####.##...
        .##..#..#..##..
        ##...####...##.
        #............##
        ####.####.####.
        #..#.#..#.#..#.
        ####.#..#.####.
        .....#..#....#.
        .....#..#...###
        ...##########..
        ..##........#..
        ####........#..
    - inp: |
        15 15
        5
        9
        5 5
        13
        3 5 3
        15
        1 5 5 1
        15
        2 2
        2 2
        1 1
        1 1
        1 1
        2 2
        5
        3
        3 1
        6
        7
        3 3 5
        10 2
        9 1
        2 3 1 1
        9 1
        10 2
        3 3 5
        7
        6
        3 1
        3
      out: |
        .....#####.....
        ...#########...
        ..#####.#####..
        .#############.
        .###.#####.###.
        ###############
        #.#####.#####.#
        ###############
        .....##.##.....
        ....##...##....
        ....#.....#....
        ....#.....#....
        ....#.....#....
        ....##...##....
        .....#####.....
'''
    # Sokobany
    u'''
zad2:
  defaults:
    timeout: 10 # second
    input_file: zad_input.txt
    output_file: zad_output.txt
  validator: sokoban_validator
  cases:
    - inp: |
        WWWWWW
        W.GWWW
        W..WWW
        W*K..W
        W..B.W
        W..WWW
        WWWWWW
      out: 33
    - inp: |
        WWWWWW
        W....W
        W.WK.W
        W.B*.W
        W.G*.W
        W....W
        WWWWWW
      out: 16
    - inp: |
        WWWWWWWWW
        WWW..WWWW
        W.....B.W
        W.W..WB.W
        W.G.GWK.W
        WWWWWWWWW
      out: 41
    - inp: |
        WWWWWWWW
        W......W
        W.G**BKW
        W......W
        WWWWW..W
        WWWWWWWW
      out: 23
    - inp: |
        WWWWWWWWWWWW
        WWWWWW.WWWWW
        W....WWW...W
        W.BB.....WKW
        W.B.WGGG...W
        W...WWWWWWWW
        WWWWWWWWWWWW
      out: 107
    - inp: |
        WWWWWWWW
        WWW.GGKW
        WWW.BB.W
        WWWW.WWW
        WWWW.WWW
        WWWW.WWW
        WWWW.WWW
        W....WWW
        W.W...WW
        W...W.WW
        WWW...WW
        WWWWWWWW
      out: 97
    - inp: |
        WWWWWW
        WG..WW
        WKBB.W
        WW...W
        WWW..W
        WWWWGW
        WWWWWW
      out: 30
    - inp: |
        WWWWWWWWWWW
        WWWWWWWG..W
        WWWWWWWGW.W
        WWWWWWWGW.W
        W.K.B.B.B.W
        W.W.W.W.WWW
        W.......WWW
        WWWWWWWWWWW
      out: 89
    - inp: |
        WWWWWWWWW
        WWW....WW
        WWW.WWKWW
        WWW.W.B.W
        W.GGW.B.W
        W.......W
        W..WWWWWW
        WWWWWWWWW
      out: 78
    - inp: |
        WWWWWWWW
        W.....WW
        WKBBB.WW
        W..WGGGW
        WW....WW
        WWWWWWWW
      out: 50
zad3:
  defaults:
    timeout: 10 # second
    input_file: zad_input.txt
    output_file: zad_output.txt
  validator: sokoban_validator
  cases:
    - inp: |
        WWWWWWW
        W.....W
        W.GBG.W
        W.BGB.W
        W.GBG.W
        W.BGB.W
        W..K..W
        WWWWWWW
      out: 1000000
    - inp: |
        WWWWWWWWW
        WWW..WWWW
        W.......W
        WKB***G.W
        W.......W
        WWWWWWWWW
      out: 1000000
    - inp: |
        WWWWWWW
        WWW..WW
        WWG.BWW
        WWGB.WW
        WWGB.WW
        WWGB.WW
        WWG.BWW
        WW...KW
        WWW...W
        WWWWWWW
      out: 1000000
    - inp: |
        WWWWWWWWWWWW
        WWWWWWW....W
        WWWWWWW.G..W
        WWW..WWWG..W
        W.B..B..G.WW
        W.KBB.W.G.WW
        WW....WWWWWW
        WWWWWWWWWWWW
      out: 1000000
    - inp: |
        WWWWWWWWWWWWW
        W..........WW
        W.WWWWWWW.KWW
        W.W.........W
        W.W..B...W..W
        W.BB.WWWWW..W
        WWW..W.W.GGGW
        WWWWWW.W....W
        WWWWWWWWWWWWW
      out: 1000000
    - inp: |
        WWWWWWWWWWWWW
        WWWW....WW..W
        W..BBBGGGGBKW
        W......WWW..W
        W...WWWW.WWWW
        WWWWWWWWWWWWW
      out: 1000000
    - inp: |
        WWWWWWWWWW
        WW....WWWW
        W...B.WWWW
        W..BB.WWWW
        WWW.GWWWWW
        WWWWGW.K.W
        WWWWG..B.W
        WWWWG.WWWW
        WWWWWWWWWW
      out: 1000000
    - inp: |
        WWWWWWWWW
        WWW....WW
        WWW..B.WW
        WWWWWB.WW
        WW.B.B.WW
        WGGGGW.WW
        W.....K.W
        WW..W...W
        WWWWWWWWW
      out: 1000000
    - inp: |
        WWWWWWWWW
        WWWWKWWWW
        WWWWBWWWW
        WW..G..WW
        W..W.W..W
        W.W...W.W
        W.W...W.W
        W.W...W.W
        W..W.W..W
        WW.B.B.WW
        WWWG.GWWW
        WWW...WWW
        WWW...WWW
        WWWWWWWWW
      out: 1000000
    - inp: |
        WWWWWWWWWWWWWWW
        WWWWWW.WWWWWWWW
        W.....W....WWWW
        WGWW..WBWW..WWW
        W...W.....W..WW
        WB..W.WWW..W..W
        W.W......W..W.W
        W.W.WWWW..W.W.W
        WG.K....B.*.G.W
        WWWWWWWWWWWWWWW
      out: 1000000
'''
# Komandos
'''
zad4:
  validator: komandos_validator
  defaults:
    timeout: 10 # seconds
    input_file: zad_input.txt
    output_file: zad_output.txt
  cases:
    - inp: |
        ###########
        #BSSSSSSSS#
        ###########
      out: 150
    - inp: |
        ######################
        #SSSSSSSS#SSS##SSSSSS#
        #SSSSSSSSSSSS##SSSSSS#
        #SSSSSS###SSSSSSSSS#B#
        #SSSSSS###SSSSSSSSSSS#
        #SSSSSSSSSSSSSSSSSSSS#
        #####SSSSSSSSSSSSSSSS#
        #SSSSSSSSSSSSSSSSSSSS#
        ######################
      out: 150
    - inp: |
        ######################
        #SSSSSSSS#SSSSSSSSSBS#
        #SSSSSSSSSSSS##SSSSSS#
        #SSSSSSSS#############
        #SSSSSS###SSSSSSSSSSS#
        #SSSSSS###SSSSSSSSSSS#
        #SSSSSSSS#SSSSSSSSSSS#
        ##S#######SSSSSSSSSSS#
        #SSSSSSSSSSSSSSSSSSSS#
        #SSSSSSSSSSSSSSSSSSSS#
        #SSSSSSSSSSSSSSSSSSSS#
        #SSSSSSSSSSSSSSSSSSSS#
        #SSSSSSSSSSSSSSSSSSSS#
        #SSSSSSSSSSSSSSSSSSSS#
        #SSSSSSSSSSSSSSSSSSSS#
        ######################
      out: 150
    - inp: |
        ######################
        #SSSSSSSS#SSS##SSSSSS#
        #SSSSSSSSSSSS##SSSSSS#
        #SSSSSS###SSSSSSSSS#B#
        #SSSSSS###SSSSSSSSSSS#
        #SSSSSSSSSSSSSSSSSSSS#
        #####SSSSSSSSSSSSSSSS#
        #SSSSSSSSSSSSSSSSSSSS#
        ######################
      out: 150
    - inp: |
        ######################
        #SSSSSSSS#SSS##SSSSBS#
        #SSSSSSSS#SSS##SSSSSS#
        #SSSSSS###SSSSSSSSSSS#
        #SSSSSS###SSSSSSSSSSS#
        #SSSSSSSSSSSSSSSSSSSS#
        #####SSSSSSSSSSSSSSSS#
        #SSSSSSSSSSSSSSSSSSSS#
        ######################
      out: 150
    - inp: |
        ######################
        #SSSSSSSSSSSSSSS#SSBS#
        #SSBSSSSBSSSSSSS#SSSS#
        #########S#######S####
        #SSSSS#SSSSSSSSSSSSSB#
        ##SSS##SSSS###########
        #SSSS#SSSSSSSSSSSSSSS#
        #S##S###########SSSSS#
        #SSSS#SSSSSSSSSSSSSSS#
        #SSSSSSSS###SS####SSS#
        ######################
      out: 150
    - inp: |
        ######################
        #SSSSSSSS#SSSSSSSSSBS#
        #SSSSSSSSSSSS##SSSSSS#
        #SSSSSSSS#############
        ###SSSSSS###SSSSSSSSB#
        ###SSSSSS#S#SSSSSSSSS#
        #SSSSSSSS#SSSSSSSSSSS#
        ##S############SSS####
        #SSSSSSSSSSSSSSSSSSSS#
        #SSSSSSSSSSSSSSSSSSSS#
        #SSSSSSSSSSSSSSSSSSSS#
        ######################
      out: 150
    - inp: |
        ######################
        #SSSSSSSS#SSSSSSSSSBS#
        #SSSSSSSSSSSS##SSSSSS#
        #SSSSSSSS#############
        #SSSSSS###SSSSSSSSSSS#
        #SSSSSS###SSS#SSSSSSS#
        #SSSSSSSS#SSS#SSSSSSS#
        ##S#######SSS####SSSS#
        #SSSSSSSSSSSSSSS#SSSS#
        #SSSSSSSSSSSSSSS##SSS#
        #SSSSSSSSSSSSSSSSSSSS#
        #SSSS#################
        #SSSSSSSSSSSSSSSSSSSS#
        #SSSSSSSSSSSSSSSSSSSS#
        #SSSSSSSSSSSSSSSSSSSS#
        ######################
      out: 150
    - inp: |
        ######################
        #SSSSSSSSSSSSSSSSSSBS#
        #SSBSSSSBSSSSSSSSSSSS#
        #########S#######S####
        #SSSSS#SSSSSSSSSSSSSB#
        ##SSS##SSSS###########
        #SSSS#SSSSSSSSSSSSSSS#
        #S##S###########SSSSS#
        #SSSS#SSSSSSSSSSSSSSS#
        #SSSSSSSSSS####SSSSSS#
        ######################
      out: 150
    - inp: |
        ##########################
        #SSSSSSSSSSSSSSSSSSSSSSSS#
        #SSSSSSSSS############S###
        #SSSSSSSSSSSSSSSSS#SSSSSS#
        #SSSSSSSSSSSSSSSSS#SSSBSS#
        ##########SSSSSSSS#SBSSSS#
        #SSSSSSSSSSSSSSSSS#SSSBSS#
        ##########################
      out: 150
    - inp: |
        #######################
        #SSSSSSS#BSSSS#BSS#SSB#
        #SSSSSSSSSSSSSSSSSSSSS#
        #SSSSSSSSS#####SSSSSSS#
        #SSSSSSSSS#####SSSSSSS#
        #SSSSSSSSS#####SSSSSSS#
        #SSSSSSSSSSSSSSSSSSSSS#
        #SS##########SSSSSSSSS#
        #SS##########SSSSSSSSS#
        #SS##########SSSSSSSSS#
        #SSSSSSSSSSSSSSSSSSSSS#
        #######################
      out: 150
zad5:
  validator: komandos_validator
  defaults:
    timeout: 20 # seconds
    input_file: zad_input.txt
    output_file: zad_output.txt
  cases:
    - inp: |
        #####
        #G  #
        #   #
        #  G#
        #S# #
        #   #
        #SSS#
        #####
      out: 5
    - inp: |
        #####
        #G# #
        # S #
        #  G#
        #S# #
        #   #
        #SSS#
        #####
      out: 7
    - inp: |
        #####
        #B#S#
        #SSS#
        #SSB#
        #S#S#
        #SSS#
        #SSS#
        #####
      out: 9
    - inp: |
        ############
        #   SSS#   #
        #  #####   #
        #    #   G #
        #   SSS    #
        ############
      out: 17
    - inp: |
        ############
        #   SSS    #
        ########## #
        #    G     #
        # ##########
        #   SSS    #
        ############
      out: 23
    - inp: |
        ######################
        #        #   ##S     #
        #            ##      #
        #      ###         #G#
        #      ###           #
        #                    #
        #####         S      #
        #                    #
        ######################
      out: 12
    - inp: |
        ######################
        #        #   ##S     #
        #            ##      #
        #      ###         #G#
        #S     ###           #
        #                    #
        #####         S      #
        # S                  #
        ######################
      out: 26
    - inp: |
        ######################
        #        #         G #
        #            ##      #
        #       S#############
        #      ###           #
        #      ###           #
        #        #           #
        ## #######           #
        #   S                #
        #                    #
        #                    #
        #                    #
        #                    #
        #                    #
        #                  S #
        ######################
      out: 50
    - inp: |
        ######################
        #        #   ##S     #
        # S          ##      #
        #    S ###         #G#
        #      ###           #
        #                    #
        #####        SS      #
        #S                   #
        ######################
      out: 28
    - inp: |
        ######################
        #        # SS##    G #
        #        # SS##      #
        #      ###           #
        #      ###           #
        #                    #
        #####                #
        #S                   #
        ######################
      out: 26
    - inp: |
        ######################
        #     S         #  G #
        #  G    G       #    #
        ######### ####### ####
        #     #             G#
        ##   ##    ###########
        #    #               #
        # ## ###########     #
        #    #    S          #
        #        ###  ####   #
        ######################
      out: 22
    - inp: |
        ######################
        #                  G #
        #  G    G            #
        ######### ####### ####
        #     #             G#
        ##   ##    ###########
        #    #   S           #
        # ## ###########     #
        #    #    S          #
        #S         ####      #
        ######################
      out: 34
    - inp: |
        ######################
        #                  G #
        #  G    G            #
        ######### ####### ####
        #     #   S         G#
        ##   ##    ###########
        #    #   S           #
        # ## ###########     #
        #    #    S          #
        #S         ####      #
        ######################
      out: 34
    - inp: |
        ######################
        #        #         G #
        #            ##      #
        #       S#############
        #      ###          G#
        #      ###           #
        #        #           #
        ## #######           #
        #   S                #
        #                    #
        #                  S #
        ######################
      out: 22
    - inp: |
        ######################
        #        #         G #
        #            ##      #
        #       S#############
        #      ###           #
        #      ###   #       #
        #        #   #       #
        ## #######   ####S   #
        #   S           #    #
        #               ##   #
        #                    #
        #    #################
        #                    #
        #                    #
        #                  S #
        ######################
      out: 55
    - inp: |
        ######################
        #  SS              G #
        #  G    G            #
        ######### ####### ####
        #     #             G#
        ##   ##    ###########
        #    #   S           #
        # ## ###########     #
        #    #    S          #
        #S         ####      #
        ######################
      out: 38
    - inp: |
        ######################
        #  SS              G #
        #  G    G            #
        ######### ####### ####
        #     #             G#
        ##   ##    ###########
        #    #   S           #
        # ## ###########     #
        #    #    S      SS  #
        #S         ####      #
        ######################
      out: 39
    - inp: |
        ############
        #SSSSSS#SSS#
        #SS#####SSS#
        #SSSS#SSSBS#
        #SSSSSSSSSS#
        ############
      out: 18
    - inp: |
        ############
        #SSSSSS#SSS#
        #SS#####SSS#
        #SSSS#SSSBS#
        #SSSSSS#SSS#
        #SS##SSSSSS#
        ############
      out: 20
    - inp: |
        ##################
        #SSSSSSSSSSSSSSSS#
        ######SSSS###SSSS#
        #SSSSSSSSS###SSSS#
        #SSS###SSSSSSSSSS#
        #SSS###SSSS#####S#
        #SS####SSSS#SSSSS#
        #SSSSSSSSSS#SSSSB#
        #SSSSSSSSSS#SSSSB#
        ##################
      out: 28
    - inp: |
        ############
        #SSSSSS#SSS#
        #SS#####SSS#
        #SSSS#SSSBS#
        #BBSSSS#SSS#
        #SS##SSSSSS#
        #SS##SSSSSS#
        ############
      out: 18
      timeout: 200
'''
)
DEFAULT_TESTSET = yaml.load(DEFAULT_TESTSET_YAML)


# Custom comparison functions

# Sokoban logic
class Sokoban(object):
    EMPTY = 0
    GOAL = 1
    WALL = 2
    KEEPER = 3
    BOX = 4
    BOX_ON_GOAL = 5
    KEEPER_ON_GOAL = 6
    char2id = {
        '.': EMPTY,
        'G': GOAL,
        'W': WALL,
        'K': KEEPER,
        'B': BOX,
        '*': BOX_ON_GOAL,
        '+': KEEPER_ON_GOAL
        }
    id2char = {v: k for k, v in char2id.items()}

    MOVES = {
        "U": (-1, 0),
        "D": (1, 0),
        "L": (0, -1),
        "R": (0, 1),
        }

    @staticmethod
    def read_map(lines):
        map = []
        for line in lines:
            map.append([Sokoban.char2id[c] for c in line.strip()])
        map = np.array(map)
        b_locs = set(zip(*(map == Sokoban.BOX_ON_GOAL).nonzero()))
        for br, bc in b_locs:
            map[br, bc] = Sokoban.GOAL
        b_locs.update(zip(*(map == Sokoban.BOX).nonzero()))
        b_locs = frozenset(b_locs)

        k_loc = tuple(zip(*(map == Sokoban.KEEPER_ON_GOAL).nonzero()))
        if k_loc:
            assert not tuple(zip(*(map == Sokoban.KEEPER).nonzero()))
            map[k_loc[0][0], k_loc[0][1]] = Sokoban.GOAL
        else:
            k_loc = zip(*(map == Sokoban.KEEPER).nonzero())
        k_loc, = k_loc

        map[map > Sokoban.WALL] = Sokoban.EMPTY
        return map, (k_loc, b_locs)

    @staticmethod
    def map_to_string(empty_map, state):
        k_loc, b_locs = state
        strings = [[Sokoban.id2char[i] for i in r] for r in empty_map]
        if empty_map[k_loc[0], k_loc[1]] == Sokoban.GOAL:
            strings[
                k_loc[0]][k_loc[1]] = Sokoban.id2char[Sokoban.KEEPER_ON_GOAL]
        else:
            strings[k_loc[0]][k_loc[1]] = Sokoban.id2char[Sokoban.KEEPER]
        for br, bc in b_locs:
            if empty_map[br, bc] == Sokoban.GOAL:
                strings[br][bc] = Sokoban.id2char[Sokoban.BOX_ON_GOAL]
            else:
                strings[br][bc] = Sokoban.id2char[Sokoban.BOX]
        return '\n'.join([''.join(r) for r in strings])

    @staticmethod
    def keeper_moves(empty_map, state, moves="UDLR"):
        k_loc, b_locs = state
        kr, kc = k_loc
        for m in moves:
            dr, dc = Sokoban.MOVES[m]
            nl = (kr + dr, kc + dc)
            n = empty_map[nl[0], nl[1]]
            if n != Sokoban.WALL:
                if nl not in b_locs:  # move to GOAL/EMPTY
                    yield m, (nl, b_locs)
                else:  # maybe move BOX
                    nbl = (nl[0] + dr, nl[1] + dc)
                    if empty_map[nbl[0], nbl[1]] <= Sokoban.GOAL:
                        nb_locs = set(b_locs)
                        nb_locs.remove(nl)
                        nb_locs.add(nbl)
                        yield m, (nl, frozenset(nb_locs))

    @staticmethod
    def moves_to_strings(empty_map, state, k_moves):
        if VERBOSE:
            print(Sokoban.map_to_string(empty_map, state))
        for m in k_moves:
            possible_moves = Sokoban.keeper_moves(empty_map, state, m)
            possible_moves = tuple(possible_moves)
            if not possible_moves:
                fail("Keeper move %s is illegal!" % (m,))
            (_, state), = possible_moves
            if VERBOSE:
                print("Keeper move %s" % (m,))
                print(Sokoban.map_to_string(empty_map, state))
        return state


def sokoban_validator(case, process_out, message=""):
    k_moves = whitespace_normalize(process_out)
    max_num_moves = int(whitespace_normalize(case['out']))

    empty_map, state = Sokoban.read_map(case['inp'].strip().split('\n'))
    state = Sokoban.moves_to_strings(
        empty_map, state, k_moves)

    g_locs = set(zip(*(empty_map == Sokoban.GOAL).nonzero()))
    solved = g_locs == state[1]
    if solved:
        if len(k_moves) > max_num_moves:
            fail("Level solved, but path is too long!")
        else:
            if VERBOSE:
                print(message + "Level solved!")
            return {'num_steps': len(k_moves)}
    else:
        fail("All moves were legal, but puzzle not solved")


# Komandos

class Maze:
    _dirs = {'U': (0, -1), 'D': (0, 1), 'R': (1, 0), 'L': (-1, 0)}

    def __init__(self, maze_str):
        self.m = []
        self.goals = set()
        self.starts = set()
        self.states = set()

        for x in maze_str.split('\n'):
            x = x.strip()
            if x:
                self.m.append(list(x))

        for y in range(len(self.m)):
            raw = self.m[y]
            for x in range(len(raw)):
                if self.m[y][x] == 'S':
                    self.start = (x, y)
                    self.starts.add((x, y))
                if self.m[y][x] == 'G':
                    self.goals.add((x, y))
                if self.m[y][x] == 'B':
                    self.start = (x, y)
                    self.starts.add((x, y))
                    self.goals.add((x, y))
                if self.m[y][x] != '#':
                    self.states.add((x, y))

    def to_str(self, s):
        lines = []
        for y, line in enumerate(self.m):
            cs = []
            for x, c in enumerate(line):
                if (x, y) in s:
                    if c in 'BG':
                        c = 'B'
                    else:
                        c = 'S'
                else:
                    if c in 'S':
                        c = ' '
                cs.append(c)
            lines.append(''.join(cs))
        return '\n'.join(lines)

    def do(self, state, action):
        dx, dy = Maze._dirs[action]
        x, y = state
        if self.m[y+dy][x+dx] != '#':
            return (x+dx, y+dy)
        else:
            return state

    def do_belief(self, states, action):
        return {self.do(s, action) for s in states}


def komandos_validator(case, process_out, message=""):
    k_moves = whitespace_normalize(process_out)
    max_num_moves = int(whitespace_normalize(case['out']))

    maze = Maze(case['inp'])

    states = maze.starts

    if VERBOSE:
        print(maze.to_str(states))

    for c in k_moves:
        states = maze.do_belief(states, c)
        if VERBOSE:
            print(maze.to_str(states))

    solved_fraction = len(states & maze.goals) / len(states)

    if solved_fraction == 1:
        if len(k_moves) > max_num_moves:
            fail(message + "Level solved, but path is too long!")
        else:
            if VERBOSE:
                print("Level solved!")
            return {'num_moves': len(k_moves)}
    else:
        fail("%sLevel solved in %f%% only!" % (
             message, solved_fraction * 100.0))


# Comparison functions

class ValidatorException(Exception):
    pass


def fail(message):
    raise ValidatorException(message)


def compare(returned, expected, message="Contents"):
    if returned != expected:
        fail('%s differ. Got: "%s", expceted: "%s"' % (
             message, returned, expected))


def whitespace_relaxed_validator(case, process_out):
    """
    Compare two strings ignoring whitespaces and trailing newlines.
    """
    ref_out = whitespace_normalize(case['out'])
    process_out = whitespace_normalize(process_out)
    return compare(process_out, ref_out, "Outputs")


def perlines_validator(case, process_out, line_compare_fun=compare):
    """
    Compare two strings line by line, ignoring whitespaces.
    """
    ref_lines = whitespace_normalize(case['out']).split('\n')
    process_lines = whitespace_normalize(process_out).split('\n')
    compare(len(process_lines), len(ref_lines), "Number of lines")
    for lnum, (proc_line, ref_line) in enumerate(
            zip(process_lines, ref_lines)):
        line_compare_fun(proc_line, ref_line, "Line %d contents" % (lnum + 1,))


# Comparison function utils
def ensure_unicode(obj):
    if sys.version_info[0] == 3:
        if isinstance(obj, str):
            return obj
        elif isinstance(obj, bytes):
            return obj.decode('utf8')
        else:
            return str(obj)
    else:
        if isinstance(obj, unicode):
            return obj
        elif isinstance(obj, str):
            return obj.decode('utf8')
        else:
            return unicode(obj)
    return obj


def whitespace_normalize(obj):
    """
    Optionally convert to string and normalize newline and space characters.
    """
    string = ensure_unicode(obj)
    lines = string.replace('\r', '').strip().split('\n')
    lines = [' '.join(l.strip().split()) for l in lines]
    return '\n'.join(lines)


# Subprocess handling utils
try:  # py3
    from shlex import quote as shellquote
except ImportError:  # py2
    from pipes import quote as shellquote


if os.name == 'nt':
    def shellquote(arg):
        return subprocess.list2cmdline([arg])

    def kill_proc(process):
        if process.poll() is None:
            print('Killing subprocess.')
            subprocess.call(['taskkill', '/F', '/T', '/PID', str(process.pid)])
else:
    def kill_proc(process):
        if process.poll() is None:
            print('Killing subprocess.')
            os.killpg(os.getpgid(process.pid), signal.SIGTERM)


def run_and_score_case(program, defaults, case_def, validator):
    opts = dict(defaults)
    opts.update(case_def)
    process_out, elapsed_time = run_case(program, **opts)
    if VERBOSE:
        print("Got output:")
        print(process_out)
    measurements = validator(opts, process_out)
    measurements = measurements or {}
    measurements['time'] = elapsed_time
    return measurements


def run_case(program, inp, out=None,
             input_file='<stdin>', output_file='<stdout>',
             timeout=1.0):
    del out  # unused
    inp = ensure_unicode(inp)
    if inp[-1] != '\n':
        inp += '\n'
    inp = inp.encode('utf8')

    if input_file != '<stdin>':
        with open(input_file, 'wb') as in_f:
            in_f.write(inp)
        inp = None
    try:
        if output_file != '<stdout>':
            os.remove(output_file)
    except:
        pass

    stdin = subprocess.PIPE if input_file == '<stdin>' else None
    stdout = subprocess.PIPE if output_file == '<stdout>' else None
    process_out = ''
    process = None

    try:
        if os.name == 'nt':
            kwargs = {}
        else:
            kwargs = {'preexec_fn': os.setpgrp}

        process = subprocess.Popen(
            program, shell=True, stdin=stdin, stdout=stdout, **kwargs)
        start = time.time()
        if timeout > 0:
            timer = threading.Timer(timeout, kill_proc, [process])
            timer.start()

        process_out, _ = process.communicate(inp)
        elapsed = time.time() - start
    except Exception as e:
        fail(str(e))
    finally:
        if process:
            kill_proc(process)
        if timeout > 0:
            timer.cancel()
    if process.poll() != 0:
        fail("Bad process exit status: %d" % (process.poll(),))

    if output_file != '<stdout>':
        if not os.path.isfile(output_file):
            fail("Output file %s does not exist" % (output_file, ))
        with open(output_file, 'rb') as out_f:
            process_out = out_f.read()
    process_out = process_out.decode('utf8')

    return process_out, elapsed


def ensure_newline_string(obj):
    obj = ensure_unicode(obj)
    if obj[-1] != '\n':
        obj += '\n'
    return obj


def show_example(defaults, case_def):
    opts = dict(defaults)
    opts.update(case_def)
    print("Input is passed using %s and contains:" % (opts['input_file'],))
    print(ensure_newline_string(opts["inp"]))
    print("Output is expected in %s with contents:" % (opts['output_file'],))
    print(ensure_newline_string(opts["out"]))


def get_argparser():
    parser = argparse.ArgumentParser()
    parser.add_argument(
        '--cases', default='',
        help='Comma-separated list of test cases to run, e.g. 1,2,3-6.')
    parser.add_argument(
        '--testset', default='',
        help='Path to a YAML test set definition.')
    parser.add_argument(
        '--show_example', default=False, action='store_true',
        help='Print a sample input/output pair.')
    parser.add_argument(
        '--verbose', default=False, action='store_true',
        help='Print more information about solutions.')
    parser.add_argument(
        '--stdio', default=False, action='store_true',
        help='Use stdin/stdout for communication.')
    parser.add_argument(
        'problem',
        help='Problem form this homework, one of: %s.' %
        (', '.join(sorted(DEFAULT_TESTSET.keys())),))
    parser.add_argument(
        'program', nargs=argparse.REMAINDER,
        help='Program to execute, e.g. python solution.py.')
    return parser


def get_program(args):
    return ' '.join([shellquote(a) for a in args])


def get_cases(problem_def, cases):
    problem_cases = problem_def['cases']
    if cases == '':
        for case in enumerate(problem_cases, 1):
            yield case
        return
    cases = cases.strip().split(',')
    for case in cases:
        if '-' not in case:
            case = int(case) - 1
            if case < 0:
                raise Exception('Bad case number: %d' % (case + 1,))
            yield case + 1, problem_cases[case]
        else:
            low, high = case.split('-')
            low = int(low) - 1
            high = int(high)
            if low < 0 or high > len(problem_cases):
                raise Exception('Bad case range: %s' % (case,))
            for case in range(low, high):
                yield case + 1, problem_cases[case]


if __name__ == '__main__':
    parser = get_argparser()
    args = parser.parse_args()
    VERBOSE = args.verbose

    if args.testset:
        with open(args.testset) as testset_f:
            testset = yaml.load(testset_f)
    else:
        testset = DEFAULT_TESTSET
    if args.problem not in testset:
        print('Problem not known: %s. Choose one of %s.' %
              (args.problem, ', '.join(sorted(testset.keys()))))

    problem_def = testset[args.problem]
    problem_validator = eval(problem_def['validator'])
    problem_cases = get_cases(problem_def, args.cases)
    program = get_program(args.program)

    if args.show_example:
        show_example(problem_def['defaults'], next(problem_cases)[1])
        sys.exit()

    failed_cases = []
    ok_cases = []
    for case_num, case_def in problem_cases:
        print('Running case %d... ' % (case_num,), end='')
        try:
            if args.stdio:
                case_def['input_file'] = '<stdin>'
                case_def['output_file'] = '<stdout>'
            case_meas = run_and_score_case(
                program, problem_def['defaults'], case_def, problem_validator)
            ok_cases.append((case_num, case_meas))
            print('OK!')
        except ValidatorException as e:
            failed_cases.append(case_num)
            print('Failed:')
            print(str(e))

    print('\nValidation result: %d/%d cases pass.\n' % (
        len(ok_cases), len(ok_cases) + len(failed_cases)))

    tot_meas = {}
    for nc, meas in ok_cases:
        for k, v in meas.items():
            tot_meas[k] = tot_meas.get(k, 0) + v
    for k, v in tot_meas.items():
        print("For passing cases total %s: %s" % (k, v))

    if failed_cases:
        print('\nSome test cases have failed. '
              'To rerun the failing cases execute:')
        misc_opts = ''
        if args.verbose:
            misc_opts = ' --verbose'
        if args.testset:
            misc_opts = '%s --testset %s' % (
                misc_opts, shellquote(args.testset),)
        cases_opt = '--cases ' + ','.join([str(fc) for fc in failed_cases])
        print('python validator.py%s %s %s %s' %
              (misc_opts, cases_opt, args.problem, program))<|MERGE_RESOLUTION|>--- conflicted
+++ resolved
@@ -34,13 +34,11 @@
 import sys
 import threading
 import time
-<<<<<<< HEAD
 
 import numpy as np
 
 import yaml
-=======
->>>>>>> 41db3e20
+
 
 VERBOSE = False
 
